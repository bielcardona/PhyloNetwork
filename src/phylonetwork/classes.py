--- conflicted
+++ resolved
@@ -1070,11 +1070,7 @@
         
         if not u in self:
             return None
-<<<<<<< HEAD
 	    
-=======
-        
->>>>>>> 90a4f4b5
         cl=[]
         dictio=single_source_shortest_path_length(self,u)
         for node in dictio.keys():
